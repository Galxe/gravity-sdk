// Copyright © Aptos Foundation
// Parts of the project are originally copyright © Meta Platforms, Inc.
// SPDX-License-Identifier: Apache-2.0

use crate::block_storage::tracing::{observe_block, BlockStage};
use crate::counters::{update_counters_for_compute_res, APTOS_EXECUTION_TXNS};
use crate::pipeline::pipeline_builder::PipelineBuilder;
use crate::{
    block_preparer::BlockPreparer,
    counters,
    error::StateSyncError,
    execution_pipeline::ExecutionPipeline,
    monitor,
    payload_manager::TPayloadManager,
    pipeline::pipeline_phase::CountedRequest,
    state_replication::{StateComputer, StateComputerCommitCallBackType},
    transaction_deduper::TransactionDeduper,
    transaction_filter::TransactionFilter,
    transaction_shuffler::TransactionShuffler,
    txn_notifier::TxnNotifier,
};
use anyhow::Result;
use api_types::account::{ExternalAccountAddress, ExternalChainId};
use api_types::u256_define::{BlockId, Random, TxnHash};
use api_types::{ExternalBlock, ExternalBlockMeta};
use aptos_consensus_notifications::ConsensusNotificationSender;
use aptos_consensus_types::common::RejectedTransactionSummary;
use aptos_consensus_types::{
    block::Block, common::Round, pipeline_execution_result::PipelineExecutionResult,
    pipelined_block::PipelinedBlock,
};
use aptos_crypto::HashValue;
use aptos_executor_types::{BlockExecutorTrait, ExecutorResult, StateComputeResult};
use aptos_infallible::RwLock;
use aptos_logger::prelude::*;
use aptos_mempool::core_mempool::transaction::VerifiedTxn;
use aptos_types::transaction::SignedTransaction;
use aptos_types::validator_signer::ValidatorSigner;
use aptos_types::vm_status::{DiscardedVMStatus, StatusCode};
use aptos_types::{
    account_address::AccountAddress, block_executor::config::BlockExecutorConfigFromOnchain,
    contract_event::ContractEvent, epoch_state::EpochState, ledger_info::LedgerInfoWithSignatures,
    randomness::Randomness, transaction::Transaction,
};
use block_buffer_manager::get_block_buffer_manager;
use coex_bridge::{get_coex_bridge, Func};
use fail::fail_point;
use futures::{future::BoxFuture, SinkExt, StreamExt};
use std::{boxed::Box, sync::Arc, time::Duration};
use tokio::sync::Mutex as AsyncMutex;

pub type StateComputeResultFut = BoxFuture<'static, ExecutorResult<PipelineExecutionResult>>;

type NotificationType = (
    Box<dyn FnOnce() + Send + Sync>,
    Vec<Transaction>,
    Vec<ContractEvent>, // Subscribable events, e.g. NewEpochEvent, DKGStartEvent
);

#[derive(Clone, Copy, Debug, Eq, PartialEq, PartialOrd, Ord, Hash)]
struct LogicalTime {
    epoch: u64,
    round: Round,
}

impl LogicalTime {
    pub fn new(epoch: u64, round: Round) -> Self {
        Self { epoch, round }
    }
}

#[derive(Clone)]
struct MutableState {
    validators: Arc<[AccountAddress]>,
    payload_manager: Arc<dyn TPayloadManager>,
    transaction_shuffler: Arc<dyn TransactionShuffler>,
    block_executor_onchain_config: BlockExecutorConfigFromOnchain,
    transaction_deduper: Arc<dyn TransactionDeduper>,
    is_randomness_enabled: bool,
}

/// Basic communication with the Execution module;
/// implements StateComputer traits.
pub struct ExecutionProxy {
    executor: Arc<dyn BlockExecutorTrait>,
    txn_notifier: Arc<dyn TxnNotifier>,
    state_sync_notifier: Arc<dyn ConsensusNotificationSender>,
    async_state_sync_notifier: aptos_channels::Sender<NotificationType>,
    write_mutex: AsyncMutex<LogicalTime>,
    transaction_filter: Arc<TransactionFilter>,
    execution_pipeline: ExecutionPipeline,
    state: RwLock<Option<MutableState>>,
}

impl ExecutionProxy {
    async fn get_block_txns(&self, block: &Block) -> Vec<SignedTransaction> {
        let MutableState {
            validators,
            payload_manager,
            transaction_shuffler,
            block_executor_onchain_config,
            transaction_deduper,
            is_randomness_enabled,
        } = self.state.read().as_ref().cloned().expect("must be set within an epoch");
        let mut txns = vec![];
        match payload_manager.get_transactions(block).await {
            Ok((transactions, _)) => {
                txns.extend(transactions);
            }
            Err(e) => {
                warn!("failed to get transactions from block {:?}, error {:?}", block, e);
            }
        }
        txns
    }
    pub fn new(
        executor: Arc<dyn BlockExecutorTrait>,
        txn_notifier: Arc<dyn TxnNotifier>,
        state_sync_notifier: Arc<dyn ConsensusNotificationSender>,
        handle: &tokio::runtime::Handle,
        txn_filter: TransactionFilter,
        enable_pre_commit: bool,
    ) -> Self {
        let (tx, mut rx) =
            aptos_channels::new::<NotificationType>(10, &counters::PENDING_STATE_SYNC_NOTIFICATION);
        let notifier = state_sync_notifier.clone();
        handle.spawn(async move {
            while let Some((callback, txns, subscribable_events)) = rx.next().await {
                if let Err(e) = monitor!(
                    "notify_state_sync",
                    notifier.notify_new_commit(txns, subscribable_events).await
                ) {
                    error!(error = ?e, "Failed to notify state synchronizer");
                }

                callback();
            }
        });
        let execution_pipeline =
            ExecutionPipeline::spawn(executor.clone(), handle, enable_pre_commit);
        Self {
            executor,
            txn_notifier,
            state_sync_notifier,
            async_state_sync_notifier: tx,
            write_mutex: AsyncMutex::new(LogicalTime::new(0, 0)),
            transaction_filter: Arc::new(txn_filter),
            execution_pipeline,
            state: RwLock::new(None),
        }
    }

    fn transactions_to_commit(
        &self,
        executed_block: &PipelinedBlock,
        validators: &[AccountAddress],
        randomness_enabled: bool,
    ) -> Vec<Transaction> {
        // reconfiguration suffix don't execute
        if executed_block.is_reconfiguration_suffix() {
            return vec![];
        }

        let user_txns = executed_block.input_transactions().clone();
        let validator_txns = executed_block.validator_txns().cloned().unwrap_or_default();
        let metadata = if randomness_enabled {
            executed_block
                .block()
                .new_metadata_with_randomness(validators, executed_block.randomness().cloned())
        } else {
            executed_block.block().new_block_metadata(validators).into()
        };

        // let input_txns = Block::combine_to_input_transactions(validator_txns, user_txns, metadata);

        // TODO(gravity_byteyue): We manually skipped the validator txns and metadata here.
        // we might need to re-add them back
        // Adds StateCheckpoint/BlockEpilogue transaction if needed.
        executed_block
            .compute_result()
            .transactions_to_commit(user_txns.into_iter().map(Transaction::UserTransaction).collect())
        // input_txns
    }

    pub fn pipeline_builder(&self, commit_signer: Arc<ValidatorSigner>) -> PipelineBuilder {
        let MutableState {
            validators,
            payload_manager,
            transaction_shuffler,
            block_executor_onchain_config,
            transaction_deduper,
            is_randomness_enabled,
        } = self.state.read().as_ref().cloned().expect("must be set within an epoch");

        let block_preparer = Arc::new(BlockPreparer::new(
            payload_manager.clone(),
            self.transaction_filter.clone(),
            transaction_deduper.clone(),
            transaction_shuffler.clone(),
        ));
        PipelineBuilder::new(
            block_preparer,
            self.executor.clone(),
            validators,
            block_executor_onchain_config,
            is_randomness_enabled,
            commit_signer,
            self.state_sync_notifier.clone(),
            payload_manager,
            self.txn_notifier.clone(),
        )
    }
}

#[async_trait::async_trait]
impl StateComputer for ExecutionProxy {
    async fn schedule_compute(
        &self,
        // The block to be executed.
        block: &Block,
        // The parent block id.
        parent_block_id: HashValue,
        randomness: Option<Randomness>,
        lifetime_guard: CountedRequest<()>,
    ) -> StateComputeResultFut {
        assert!(block.block_number().is_some());
        let txns = self.get_block_txns(block).await;
        let meta_data = ExternalBlockMeta {
            block_id: BlockId(*block.id()),
            block_number: block.block_number().unwrap_or_else(|| panic!("No block number")),
            usecs: block.timestamp_usecs(),
            randomness: randomness.map(|r| Random::from_bytes(r.randomness())),
            block_hash: None,
        };

        // We would export the empty block detail to the outside GCEI caller
        let vtxns =
            txns.iter().map(|txn| Into::<VerifiedTxn>::into(&txn.clone())).collect::<Vec<_>>();
        let real_txns: Vec<api_types::VerifiedTxn> = vtxns
            .into_iter()
            .map(|txn| {
                api_types::VerifiedTxn::new(
                    txn.bytes().to_vec(),
                    ExternalAccountAddress::new(txn.sender().into_bytes()),
                    txn.sequence_number(),
                    ExternalChainId::new(txn.chain_id().id()),
                    TxnHash::from_bytes(&txn.get_hash().to_vec()),
                )
            })
            .collect();
        APTOS_EXECUTION_TXNS.observe(real_txns.len() as f64);
        let txn_notifier = self.txn_notifier.clone();
        Box::pin(async move {
<<<<<<< HEAD
            let block_id = meta_data.block_id;
            let block_timestamp = meta_data.usecs;
            get_block_buffer_manager()
                .set_ordered_blocks(BlockId::from_bytes(parent_block_id.as_slice()), ExternalBlock {
                    block_meta: meta_data.clone(),
                    txns: real_txns,
                })
                .await.unwrap_or_else(|e| panic!("Failed to push ordered blocks {}", e));

            let compute_result = get_block_buffer_manager()
                .get_executed_res(block_id, meta_data.block_number)
                .await.unwrap_or_else(|e| panic!("Failed to get executed result {}", e));

=======
            let call = get_coex_bridge().borrow_func("recv_executed_block_hash");
            let u_ts = meta_data.usecs;
            let compute_result = match call {
                Some(Func::RecvExecutedBlockHash(call)) => {
                    info!("call recv_executed_block_hash function");
                    call.call(meta_data).await.unwrap()
                }
                _ => {
                    panic!("no recv_executed_block_hash function");
                }
            };
            observe_block(u_ts, BlockStage::EXECUTED);
>>>>>>> 53357a6a
            update_counters_for_compute_res(&compute_result);
            observe_block(block_timestamp, BlockStage::EXECUTED);

            let txn_status = compute_result.txn_status.clone();
            match (*txn_status).as_ref() {
                Some(txn_status) => {
                    let rejected_txns = txn_status.iter().filter(|txn| txn.is_discarded).map(|discard_txn_info| {
                        RejectedTransactionSummary {
                            sender: discard_txn_info.sender.into(),
                            sequence_number: discard_txn_info.nonce,
                            hash: HashValue::new(discard_txn_info.txn_hash),
                            reason: DiscardedVMStatus::from(StatusCode::SEQUENCE_NONCE_INVALID),
                        }
                    }).collect::<Vec<_>>();
                    if let Err(e) = txn_notifier.notify_failed_txn(rejected_txns).await {
                        error!(error = ?e, "Failed to notify mempool of rejected txns");
                    }
                }
                None => {}
            }
            let result = StateComputeResult::new(compute_result, None, None);

            let pre_commit_fut: BoxFuture<'static, ExecutorResult<()>> =
                    {
                        Box::pin(async move {
                            Ok(())
                        })
                    };
            Ok(PipelineExecutionResult::new(txns, result, Duration::ZERO, pre_commit_fut))
        })
    }

    /// Send a successful commit. A future is fulfilled when the state is finalized.
    async fn commit(
        &self,
        blocks: &[Arc<PipelinedBlock>],
        finality_proof: LedgerInfoWithSignatures,
        callback: StateComputerCommitCallBackType,
    ) -> ExecutorResult<()> {
        info!(
            "Received a commit request for blocks {:?} at round {}",
            blocks.iter().map(|block| block.id()).collect::<Vec<_>>(),
            finality_proof.ledger_info().round()
        );
        let mut latest_logical_time = self.write_mutex.lock().await;
        let mut txns = Vec::new();
        let mut subscribable_txn_events = Vec::new();
        let mut payloads = Vec::new();
        let logical_time = LogicalTime::new(
            finality_proof.ledger_info().epoch(),
            finality_proof.ledger_info().round(),
        );
        let block_timestamp = finality_proof.commit_info().timestamp_usecs();

        let MutableState { payload_manager, validators, is_randomness_enabled, .. } =
            self.state.read().as_ref().cloned().expect("must be set within an epoch");
        let mut committed_block_ids = vec![];
        let mut pre_commit_futs = Vec::with_capacity(blocks.len());
        let mut block_ids = vec![];
        for block in blocks {
            if let Some(payload) = block.block().payload() {
                payloads.push(payload.clone());
            }
            committed_block_ids.push(block.id());

            let commit_transactions =
                self.transactions_to_commit(block, &validators, is_randomness_enabled);
            if !commit_transactions.is_empty() {
                txns.extend(commit_transactions);
            }
            subscribable_txn_events.extend(block.subscribable_events());
            pre_commit_futs.push(block.take_pre_commit_fut());
            block_ids.push(block.id());
        }

        // wait until all blocks are committed
        for pre_commit_fut in pre_commit_futs {
            pre_commit_fut.await?
        }

        let executor = self.executor.clone();
        let proof = finality_proof.clone();

        monitor!(
            "commit_block",
            tokio::task::spawn_blocking(move || {
                executor.commit_ledger(block_ids, proof).expect("Failed to commit blocks");
            })
            .await
        )
        .expect("spawn_blocking failed");

        let blocks = blocks.to_vec();
        let wrapped_callback = move || {
            payload_manager.notify_commit(block_timestamp, payloads);
            callback(&blocks, finality_proof);
        };
        self.async_state_sync_notifier
            .clone()
            .send((Box::new(wrapped_callback), txns, subscribable_txn_events))
            .await
            .expect("Failed to send async state sync notification");
        // tokio::time::sleep(Duration::from_millis(1)).await;
        *latest_logical_time = logical_time;
        Ok(())
    }

    /// Synchronize to a commit that not present locally.
    async fn sync_to(&self, target: LedgerInfoWithSignatures) -> Result<(), StateSyncError> {
        let mut latest_logical_time = self.write_mutex.lock().await;
        let logical_time =
            LogicalTime::new(target.ledger_info().epoch(), target.ledger_info().round());
        let block_timestamp = target.commit_info().timestamp_usecs();

        // Before the state synchronization, we have to call finish() to free the in-memory SMT
        // held by BlockExecutor to prevent memory leak.
        self.executor.finish();

        // The pipeline phase already committed beyond the target block timestamp, just return.
        if *latest_logical_time >= logical_time {
            warn!(
                "State sync target {:?} is lower than already committed logical time {:?}",
                logical_time, *latest_logical_time
            );
            return Ok(());
        }

        // This is to update QuorumStore with the latest known commit in the system,
        // so it can set batches expiration accordingly.
        // Might be none if called in the recovery path, or between epoch stop and start.
        if let Some(inner) = self.state.read().as_ref() {
            inner.payload_manager.notify_commit(block_timestamp, Vec::new());
        }

        fail_point!("consensus::sync_to", |_| {
            Err(anyhow::anyhow!("Injected error in sync_to").into())
        });
        // Here to start to do state synchronization where ChunkExecutor inside will
        // process chunks and commit to Storage. However, after block execution and
        // commitments, the sync state of ChunkExecutor may be not up to date so
        // it is required to reset the cache of ChunkExecutor in State Sync
        // when requested to sync.
        let res = monitor!("sync_to", self.state_sync_notifier.sync_to_target(target).await);
        *latest_logical_time = logical_time;

        // Similarly, after the state synchronization, we have to reset the cache
        // of BlockExecutor to guarantee the latest committed state is up to date.
        self.executor.reset()?;

        res.map_err(|error| {
            let anyhow_error: anyhow::Error = error.into();
            anyhow_error.into()
        })
    }

    fn new_epoch(
        &self,
        epoch_state: &EpochState,
        payload_manager: Arc<dyn TPayloadManager>,
        transaction_shuffler: Arc<dyn TransactionShuffler>,
        block_executor_onchain_config: BlockExecutorConfigFromOnchain,
        transaction_deduper: Arc<dyn TransactionDeduper>,
        randomness_enabled: bool,
    ) {
        *self.state.write() = Some(MutableState {
            validators: epoch_state
                .verifier
                .get_ordered_account_addresses_iter()
                .collect::<Vec<_>>()
                .into(),
            payload_manager,
            transaction_shuffler,
            block_executor_onchain_config,
            transaction_deduper,
            is_randomness_enabled: randomness_enabled,
        });
    }

    // Clears the epoch-specific state. Only a sync_to call is expected before calling new_epoch
    // on the next epoch.
    fn end_epoch(&self) {
        self.state.write().take();
    }
}

#[tokio::test]
async fn test_commit_sync_race() {
    use crate::{
        error::MempoolError, payload_manager::DirectMempoolPayloadManager,
        transaction_deduper::create_transaction_deduper,
        transaction_shuffler::create_transaction_shuffler,
    };
    use aptos_config::config::transaction_filter_type::Filter;
    use aptos_consensus_notifications::Error;

    use aptos_infallible::Mutex;
    use aptos_types::{
        aggregate_signature::AggregateSignature,
        block_executor::partitioner::ExecutableBlock,
        block_info::BlockInfo,
        ledger_info::LedgerInfo,
        on_chain_config::{TransactionDeduperType, TransactionShufflerType},
        transaction::{SignedTransaction, TransactionStatus},
    };

    struct RecordedCommit {
        time: Mutex<LogicalTime>,
    }

    impl BlockExecutorTrait for RecordedCommit {
        fn committed_block_id(&self) -> HashValue {
            HashValue::zero()
        }

        fn reset(&self) -> Result<()> {
            Ok(())
        }

        // fn execute_block(
        //     &self,
        //     _block: ExecutableBlock,
        //     _parent_block_id: HashValue,
        //     _onchain_config: BlockExecutorConfigFromOnchain,
        // ) -> ExecutorResult<StateComputeResult> {
        //     Ok(StateComputeResult::new_dummy())
        // }

        fn execute_and_state_checkpoint(
            &self,
            _block: ExecutableBlock,
            _parent_block_id: HashValue,
            _onchain_config: BlockExecutorConfigFromOnchain,
        ) -> ExecutorResult<()> {
            todo!()
        }

        fn ledger_update(
            &self,
            _block_id: HashValue,
            _parent_block_id: HashValue,
        ) -> ExecutorResult<StateComputeResult> {
            todo!()
        }

        fn pre_commit_block(&self, _block_id: HashValue) -> ExecutorResult<()> {
            todo!()
        }

        fn commit_ledger(
            &self,
            block_ids: Vec<HashValue>,
            ledger_info_with_sigs: LedgerInfoWithSignatures,
        ) -> ExecutorResult<()> {
            *self.time.lock() = LogicalTime::new(
                ledger_info_with_sigs.ledger_info().epoch(),
                ledger_info_with_sigs.ledger_info().round(),
            );
            Ok(())
        }

        fn finish(&self) {}
    }

    #[async_trait::async_trait]
    impl TxnNotifier for RecordedCommit {
        async fn notify_failed_txn(
            &self,
            _rejected_txns: Vec<RejectedTransactionSummary>,
        ) -> Result<(), MempoolError> {
            Ok(())
        }
    }

    #[async_trait::async_trait]
    impl ConsensusNotificationSender for RecordedCommit {
        async fn notify_new_commit(
            &self,
            _transactions: Vec<Transaction>,
            _subscribable_events: Vec<ContractEvent>,
        ) -> std::result::Result<(), Error> {
            Ok(())
        }

        async fn sync_to_target(
            &self,
            target: LedgerInfoWithSignatures,
        ) -> std::result::Result<(), Error> {
            let logical_time =
                LogicalTime::new(target.ledger_info().epoch(), target.ledger_info().round());
            if logical_time <= *self.time.lock() {
                return Err(Error::NotificationError("Decreasing logical time".to_string()));
            }
            *self.time.lock() = logical_time;
            Ok(())
        }
    }

    let callback = Box::new(move |_a: &[Arc<PipelinedBlock>], _b: LedgerInfoWithSignatures| {});
    let recorded_commit = Arc::new(RecordedCommit { time: Mutex::new(LogicalTime::new(0, 0)) });
    let generate_li = |epoch, round| {
        LedgerInfoWithSignatures::new(
            LedgerInfo::new(BlockInfo::random_with_epoch(epoch, round), HashValue::zero()),
            AggregateSignature::empty(),
        )
    };
    let executor = ExecutionProxy::new(
        recorded_commit.clone(),
        recorded_commit.clone(),
        recorded_commit.clone(),
        &tokio::runtime::Handle::current(),
        TransactionFilter::new(Filter::empty()),
        true,
    );

    executor.new_epoch(
        &EpochState::empty(),
        Arc::new(DirectMempoolPayloadManager {}),
        create_transaction_shuffler(TransactionShufflerType::NoShuffling),
        BlockExecutorConfigFromOnchain::new_no_block_limit(),
        create_transaction_deduper(TransactionDeduperType::NoDedup),
        false,
    );
    executor.commit(&[], generate_li(1, 1), callback.clone()).await.unwrap();
    executor.commit(&[], generate_li(1, 10), callback).await.unwrap();
    assert!(executor.sync_to(generate_li(1, 8)).await.is_ok());
    assert_eq!(*recorded_commit.time.lock(), LogicalTime::new(1, 10));
    assert!(executor.sync_to(generate_li(2, 8)).await.is_ok());
    assert_eq!(*recorded_commit.time.lock(), LogicalTime::new(2, 8));
}<|MERGE_RESOLUTION|>--- conflicted
+++ resolved
@@ -251,7 +251,6 @@
         APTOS_EXECUTION_TXNS.observe(real_txns.len() as f64);
         let txn_notifier = self.txn_notifier.clone();
         Box::pin(async move {
-<<<<<<< HEAD
             let block_id = meta_data.block_id;
             let block_timestamp = meta_data.usecs;
             get_block_buffer_manager()
@@ -260,28 +259,15 @@
                     txns: real_txns,
                 })
                 .await.unwrap_or_else(|e| panic!("Failed to push ordered blocks {}", e));
-
+            let u_ts = meta_data.usecs;
             let compute_result = get_block_buffer_manager()
                 .get_executed_res(block_id, meta_data.block_number)
                 .await.unwrap_or_else(|e| panic!("Failed to get executed result {}", e));
 
-=======
-            let call = get_coex_bridge().borrow_func("recv_executed_block_hash");
-            let u_ts = meta_data.usecs;
-            let compute_result = match call {
-                Some(Func::RecvExecutedBlockHash(call)) => {
-                    info!("call recv_executed_block_hash function");
-                    call.call(meta_data).await.unwrap()
-                }
-                _ => {
-                    panic!("no recv_executed_block_hash function");
-                }
-            };
+
+            update_counters_for_compute_res(&compute_result);
+           
             observe_block(u_ts, BlockStage::EXECUTED);
->>>>>>> 53357a6a
-            update_counters_for_compute_res(&compute_result);
-            observe_block(block_timestamp, BlockStage::EXECUTED);
-
             let txn_status = compute_result.txn_status.clone();
             match (*txn_status).as_ref() {
                 Some(txn_status) => {
